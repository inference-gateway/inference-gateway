// Code generated from OpenAPI schema. DO NOT EDIT.
package providers

// The authentication type of the specific provider
const (
	AuthTypeBearer  = "bearer"
	AuthTypeXheader = "xheader"
	AuthTypeQuery   = "query"
	AuthTypeNone    = "none"
)

// The default base URLs of each provider
const (
<<<<<<< HEAD
	AnthropicDefaultBaseURL  = "https://api.anthropic.com/v1"
	CloudflareDefaultBaseURL = "https://api.cloudflare.com/client/v4/accounts/{ACCOUNT_ID}/ai"
	CohereDefaultBaseURL     = "https://api.cohere.ai"
	DeepseekDefaultBaseURL   = "https://api.deepseek.com"
	GoogleDefaultBaseURL     = "https://generativelanguage.googleapis.com/v1beta/openai"
	GroqDefaultBaseURL       = "https://api.groq.com/openai/v1"
	MistralDefaultBaseURL    = "https://api.mistral.ai/v1"
	OllamaDefaultBaseURL     = "http://ollama:8080/v1"
	OpenaiDefaultBaseURL     = "https://api.openai.com/v1"
	QwenDefaultBaseURL       = "https://dashscope.aliyuncs.com/compatible-mode/v1"
=======
	AnthropicDefaultBaseURL   = "https://api.anthropic.com/v1"
	CloudflareDefaultBaseURL  = "https://api.cloudflare.com/client/v4/accounts/{ACCOUNT_ID}/ai"
	CohereDefaultBaseURL      = "https://api.cohere.ai"
	DeepseekDefaultBaseURL    = "https://api.deepseek.com"
	GoogleDefaultBaseURL      = "https://generativelanguage.googleapis.com/v1beta/openai"
	GroqDefaultBaseURL        = "https://api.groq.com/openai/v1"
	MistralDefaultBaseURL     = "https://api.mistral.ai/v1"
	OllamaDefaultBaseURL      = "http://ollama:8080/v1"
	OllamaCloudDefaultBaseURL = "https://ollama.com/v1"
	OpenaiDefaultBaseURL      = "https://api.openai.com/v1"
>>>>>>> 61aa246b
)

// The default endpoints of each provider
const (
<<<<<<< HEAD
	AnthropicModelsEndpoint  = "/models"
	AnthropicChatEndpoint    = "/chat/completions"
	CloudflareModelsEndpoint = "/finetunes/public?limit=1000"
	CloudflareChatEndpoint   = "/v1/chat/completions"
	CohereModelsEndpoint     = "/v1/models"
	CohereChatEndpoint       = "/compatibility/v1/chat/completions"
	DeepseekModelsEndpoint   = "/models"
	DeepseekChatEndpoint     = "/chat/completions"
	GoogleModelsEndpoint     = "/models"
	GoogleChatEndpoint       = "/chat/completions"
	GroqModelsEndpoint       = "/models"
	GroqChatEndpoint         = "/chat/completions"
	MistralModelsEndpoint    = "/models"
	MistralChatEndpoint      = "/chat/completions"
	OllamaModelsEndpoint     = "/models"
	OllamaChatEndpoint       = "/chat/completions"
	OpenaiModelsEndpoint     = "/models"
	OpenaiChatEndpoint       = "/chat/completions"
	QwenModelsEndpoint       = "/models"
	QwenChatEndpoint         = "/chat/completions"
=======
	AnthropicModelsEndpoint   = "/models"
	AnthropicChatEndpoint     = "/chat/completions"
	CloudflareModelsEndpoint  = "/finetunes/public?limit=1000"
	CloudflareChatEndpoint    = "/v1/chat/completions"
	CohereModelsEndpoint      = "/v1/models"
	CohereChatEndpoint        = "/compatibility/v1/chat/completions"
	DeepseekModelsEndpoint    = "/models"
	DeepseekChatEndpoint      = "/chat/completions"
	GoogleModelsEndpoint      = "/models"
	GoogleChatEndpoint        = "/chat/completions"
	GroqModelsEndpoint        = "/models"
	GroqChatEndpoint          = "/chat/completions"
	MistralModelsEndpoint     = "/models"
	MistralChatEndpoint       = "/chat/completions"
	OllamaModelsEndpoint      = "/models"
	OllamaChatEndpoint        = "/chat/completions"
	OllamaCloudModelsEndpoint = "/models"
	OllamaCloudChatEndpoint   = "/chat/completions"
	OpenaiModelsEndpoint      = "/models"
	OpenaiChatEndpoint        = "/chat/completions"
>>>>>>> 61aa246b
)

type Provider string

// The ID's of each provider
const (
<<<<<<< HEAD
	AnthropicID  Provider = "anthropic"
	CloudflareID Provider = "cloudflare"
	CohereID     Provider = "cohere"
	DeepseekID   Provider = "deepseek"
	GoogleID     Provider = "google"
	GroqID       Provider = "groq"
	MistralID    Provider = "mistral"
	OllamaID     Provider = "ollama"
	OpenaiID     Provider = "openai"
	QwenID       Provider = "qwen"
=======
	AnthropicID   Provider = "anthropic"
	CloudflareID  Provider = "cloudflare"
	CohereID      Provider = "cohere"
	DeepseekID    Provider = "deepseek"
	GoogleID      Provider = "google"
	GroqID        Provider = "groq"
	MistralID     Provider = "mistral"
	OllamaID      Provider = "ollama"
	OllamaCloudID Provider = "ollama_cloud"
	OpenaiID      Provider = "openai"
>>>>>>> 61aa246b
)

// Display names for providers
const (
<<<<<<< HEAD
	AnthropicDisplayName  = "Anthropic"
	CloudflareDisplayName = "Cloudflare"
	CohereDisplayName     = "Cohere"
	DeepseekDisplayName   = "Deepseek"
	GoogleDisplayName     = "Google"
	GroqDisplayName       = "Groq"
	MistralDisplayName    = "Mistral"
	OllamaDisplayName     = "Ollama"
	OpenaiDisplayName     = "Openai"
	QwenDisplayName       = "Qwen"
=======
	AnthropicDisplayName   = "Anthropic"
	CloudflareDisplayName  = "Cloudflare"
	CohereDisplayName      = "Cohere"
	DeepseekDisplayName    = "Deepseek"
	GoogleDisplayName      = "Google"
	GroqDisplayName        = "Groq"
	MistralDisplayName     = "Mistral"
	OllamaDisplayName      = "Ollama"
	OllamaCloudDisplayName = "OllamaCloud"
	OpenaiDisplayName      = "Openai"
>>>>>>> 61aa246b
)

// MessageRole represents the role of a message sender
type MessageRole string

// Message role enum values
const (
	MessageRoleSystem    MessageRole = "system"
	MessageRoleUser      MessageRole = "user"
	MessageRoleAssistant MessageRole = "assistant"
	MessageRoleTool      MessageRole = "tool"
)

// ChatCompletionToolType represents a value type of a Tool in the API
type ChatCompletionToolType string

// ChatCompletionTool represents tool types in the API, currently only function supported
const (
	ChatCompletionToolTypeFunction ChatCompletionToolType = "function"
)

// FinishReason represents the reason for finishing a chat completion
type FinishReason string

// Chat completion finish reasons
const (
	FinishReasonStop          FinishReason = "stop"
	FinishReasonLength        FinishReason = "length"
	FinishReasonToolCalls     FinishReason = "tool_calls"
	FinishReasonContentFilter FinishReason = "content_filter"
)

// ListModelsTransformer interface for transforming provider-specific responses
type ListModelsTransformer interface {
	Transform() ListModelsResponse
}

// ChatCompletionChoice represents a ChatCompletionChoice in the API
type ChatCompletionChoice struct {
	FinishReason FinishReason `json:"finish_reason"`
	Index        int          `json:"index"`
	Message      Message      `json:"message"`
}

// ChatCompletionMessageToolCall represents a ChatCompletionMessageToolCall in the API
type ChatCompletionMessageToolCall struct {
	Function ChatCompletionMessageToolCallFunction `json:"function"`
	ID       string                                `json:"id"`
	Type     ChatCompletionToolType                `json:"type"`
}

// ChatCompletionMessageToolCallChunk represents a ChatCompletionMessageToolCallChunk in the API
type ChatCompletionMessageToolCallChunk struct {
	Function *ChatCompletionMessageToolCallFunction `json:"function,omitempty"`
	ID       *string                                `json:"id,omitempty"`
	Index    int                                    `json:"index"`
	Type     *string                                `json:"type,omitempty"`
}

// ChatCompletionMessageToolCallFunction represents a ChatCompletionMessageToolCallFunction in the API
type ChatCompletionMessageToolCallFunction struct {
	Arguments string `json:"arguments"`
	Name      string `json:"name"`
}

// ChatCompletionStreamChoice represents a ChatCompletionStreamChoice in the API
type ChatCompletionStreamChoice struct {
	Delta        ChatCompletionStreamResponseDelta `json:"delta"`
	FinishReason FinishReason                      `json:"finish_reason"`
	Index        int                               `json:"index"`
	Logprobs     *struct{}                         `json:"logprobs,omitempty"`
}

// ChatCompletionStreamOptions represents a ChatCompletionStreamOptions in the API
type ChatCompletionStreamOptions struct {
	IncludeUsage bool `json:"include_usage"`
}

// ChatCompletionStreamResponseDelta represents a ChatCompletionStreamResponseDelta in the API
type ChatCompletionStreamResponseDelta struct {
	Content          string                                `json:"content"`
	Reasoning        *string                               `json:"reasoning,omitempty"`
	ReasoningContent *string                               `json:"reasoning_content,omitempty"`
	Refusal          *string                               `json:"refusal,omitempty"`
	Role             MessageRole                           `json:"role"`
	ToolCalls        *[]ChatCompletionMessageToolCallChunk `json:"tool_calls,omitempty"`
}

// ChatCompletionTool represents a ChatCompletionTool in the API
type ChatCompletionTool struct {
	Function FunctionObject         `json:"function"`
	Type     ChatCompletionToolType `json:"type"`
}

// CompletionUsage represents a CompletionUsage in the API
type CompletionUsage struct {
	CompletionTokens int64 `json:"completion_tokens"`
	PromptTokens     int64 `json:"prompt_tokens"`
	TotalTokens      int64 `json:"total_tokens"`
}

// CreateChatCompletionRequest represents a CreateChatCompletionRequest in the API
type CreateChatCompletionRequest struct {
	MaxTokens       *int                         `json:"max_tokens,omitempty"`
	Messages        []Message                    `json:"messages"`
	Model           string                       `json:"model"`
	ReasoningFormat *string                      `json:"reasoning_format,omitempty"`
	Stream          *bool                        `json:"stream,omitempty"`
	StreamOptions   *ChatCompletionStreamOptions `json:"stream_options,omitempty"`
	Tools           *[]ChatCompletionTool        `json:"tools,omitempty"`
}

// CreateChatCompletionResponse represents a CreateChatCompletionResponse in the API
type CreateChatCompletionResponse struct {
	Choices []ChatCompletionChoice `json:"choices"`
	Created int                    `json:"created"`
	ID      string                 `json:"id"`
	Model   string                 `json:"model"`
	Object  string                 `json:"object"`
	Usage   *CompletionUsage       `json:"usage,omitempty"`
}

// CreateChatCompletionStreamResponse represents a CreateChatCompletionStreamResponse in the API
type CreateChatCompletionStreamResponse struct {
	Choices           []ChatCompletionStreamChoice `json:"choices"`
	Created           int                          `json:"created"`
	ID                string                       `json:"id"`
	Model             string                       `json:"model"`
	Object            string                       `json:"object"`
	ReasoningFormat   *string                      `json:"reasoning_format,omitempty"`
	SystemFingerprint *string                      `json:"system_fingerprint,omitempty"`
	Usage             *CompletionUsage             `json:"usage,omitempty"`
}

// Endpoints represents a Endpoints in the API
type Endpoints struct {
	Chat   string `json:"chat"`
	Models string `json:"models"`
}

// Error represents a Error in the API
type Error struct {
	Error *string `json:"error,omitempty"`
}

// FunctionObject represents a FunctionObject in the API
type FunctionObject struct {
	Description *string             `json:"description,omitempty"`
	Name        string              `json:"name"`
	Parameters  *FunctionParameters `json:"parameters,omitempty"`
	Strict      *bool               `json:"strict,omitempty"`
}

// FunctionParameters represents a FunctionParameters in the API
type FunctionParameters map[string]interface{}

// ListModelsResponse represents a ListModelsResponse in the API
type ListModelsResponse struct {
	Data     []Model   `json:"data"`
	Object   string    `json:"object"`
	Provider *Provider `json:"provider,omitempty"`
}

// ListToolsResponse represents a ListToolsResponse in the API
type ListToolsResponse struct {
	Data   []MCPTool `json:"data"`
	Object string    `json:"object"`
}

// MCPTool represents a MCPTool in the API
type MCPTool struct {
	Description string                  `json:"description"`
	InputSchema *map[string]interface{} `json:"input_schema,omitempty"`
	Name        string                  `json:"name"`
	Server      string                  `json:"server"`
}

// Message represents a Message in the API
type Message struct {
	Content          interface{}                      `json:"content"`
	Reasoning        *string                          `json:"reasoning,omitempty"`
	ReasoningContent *string                          `json:"reasoning_content,omitempty"`
	Role             MessageRole                      `json:"role"`
	ToolCallId       *string                          `json:"tool_call_id,omitempty"`
	ToolCalls        *[]ChatCompletionMessageToolCall `json:"tool_calls,omitempty"`
}

// Model represents a Model in the API
type Model struct {
	Created  int64    `json:"created"`
	ID       string   `json:"id"`
	Object   string   `json:"object"`
	OwnedBy  string   `json:"owned_by"`
	ServedBy Provider `json:"served_by"`
}

// Transform converts provider-specific response to common format
func (p *CreateChatCompletionResponse) Transform() CreateChatCompletionResponse {
	return *p
}<|MERGE_RESOLUTION|>--- conflicted
+++ resolved
@@ -11,18 +11,6 @@
 
 // The default base URLs of each provider
 const (
-<<<<<<< HEAD
-	AnthropicDefaultBaseURL  = "https://api.anthropic.com/v1"
-	CloudflareDefaultBaseURL = "https://api.cloudflare.com/client/v4/accounts/{ACCOUNT_ID}/ai"
-	CohereDefaultBaseURL     = "https://api.cohere.ai"
-	DeepseekDefaultBaseURL   = "https://api.deepseek.com"
-	GoogleDefaultBaseURL     = "https://generativelanguage.googleapis.com/v1beta/openai"
-	GroqDefaultBaseURL       = "https://api.groq.com/openai/v1"
-	MistralDefaultBaseURL    = "https://api.mistral.ai/v1"
-	OllamaDefaultBaseURL     = "http://ollama:8080/v1"
-	OpenaiDefaultBaseURL     = "https://api.openai.com/v1"
-	QwenDefaultBaseURL       = "https://dashscope.aliyuncs.com/compatible-mode/v1"
-=======
 	AnthropicDefaultBaseURL   = "https://api.anthropic.com/v1"
 	CloudflareDefaultBaseURL  = "https://api.cloudflare.com/client/v4/accounts/{ACCOUNT_ID}/ai"
 	CohereDefaultBaseURL      = "https://api.cohere.ai"
@@ -33,33 +21,11 @@
 	OllamaDefaultBaseURL      = "http://ollama:8080/v1"
 	OllamaCloudDefaultBaseURL = "https://ollama.com/v1"
 	OpenaiDefaultBaseURL      = "https://api.openai.com/v1"
->>>>>>> 61aa246b
+	QwenDefaultBaseURL        = "https://dashscope.aliyuncs.com/compatible-mode/v1"
 )
 
 // The default endpoints of each provider
 const (
-<<<<<<< HEAD
-	AnthropicModelsEndpoint  = "/models"
-	AnthropicChatEndpoint    = "/chat/completions"
-	CloudflareModelsEndpoint = "/finetunes/public?limit=1000"
-	CloudflareChatEndpoint   = "/v1/chat/completions"
-	CohereModelsEndpoint     = "/v1/models"
-	CohereChatEndpoint       = "/compatibility/v1/chat/completions"
-	DeepseekModelsEndpoint   = "/models"
-	DeepseekChatEndpoint     = "/chat/completions"
-	GoogleModelsEndpoint     = "/models"
-	GoogleChatEndpoint       = "/chat/completions"
-	GroqModelsEndpoint       = "/models"
-	GroqChatEndpoint         = "/chat/completions"
-	MistralModelsEndpoint    = "/models"
-	MistralChatEndpoint      = "/chat/completions"
-	OllamaModelsEndpoint     = "/models"
-	OllamaChatEndpoint       = "/chat/completions"
-	OpenaiModelsEndpoint     = "/models"
-	OpenaiChatEndpoint       = "/chat/completions"
-	QwenModelsEndpoint       = "/models"
-	QwenChatEndpoint         = "/chat/completions"
-=======
 	AnthropicModelsEndpoint   = "/models"
 	AnthropicChatEndpoint     = "/chat/completions"
 	CloudflareModelsEndpoint  = "/finetunes/public?limit=1000"
@@ -80,25 +46,14 @@
 	OllamaCloudChatEndpoint   = "/chat/completions"
 	OpenaiModelsEndpoint      = "/models"
 	OpenaiChatEndpoint        = "/chat/completions"
->>>>>>> 61aa246b
+	QwenModelsEndpoint        = "/models"
+	QwenChatEndpoint          = "/chat/completions"
 )
 
 type Provider string
 
 // The ID's of each provider
 const (
-<<<<<<< HEAD
-	AnthropicID  Provider = "anthropic"
-	CloudflareID Provider = "cloudflare"
-	CohereID     Provider = "cohere"
-	DeepseekID   Provider = "deepseek"
-	GoogleID     Provider = "google"
-	GroqID       Provider = "groq"
-	MistralID    Provider = "mistral"
-	OllamaID     Provider = "ollama"
-	OpenaiID     Provider = "openai"
-	QwenID       Provider = "qwen"
-=======
 	AnthropicID   Provider = "anthropic"
 	CloudflareID  Provider = "cloudflare"
 	CohereID      Provider = "cohere"
@@ -109,23 +64,11 @@
 	OllamaID      Provider = "ollama"
 	OllamaCloudID Provider = "ollama_cloud"
 	OpenaiID      Provider = "openai"
->>>>>>> 61aa246b
+	QwenID        Provider = "qwen"
 )
 
 // Display names for providers
 const (
-<<<<<<< HEAD
-	AnthropicDisplayName  = "Anthropic"
-	CloudflareDisplayName = "Cloudflare"
-	CohereDisplayName     = "Cohere"
-	DeepseekDisplayName   = "Deepseek"
-	GoogleDisplayName     = "Google"
-	GroqDisplayName       = "Groq"
-	MistralDisplayName    = "Mistral"
-	OllamaDisplayName     = "Ollama"
-	OpenaiDisplayName     = "Openai"
-	QwenDisplayName       = "Qwen"
-=======
 	AnthropicDisplayName   = "Anthropic"
 	CloudflareDisplayName  = "Cloudflare"
 	CohereDisplayName      = "Cohere"
@@ -136,7 +79,7 @@
 	OllamaDisplayName      = "Ollama"
 	OllamaCloudDisplayName = "OllamaCloud"
 	OpenaiDisplayName      = "Openai"
->>>>>>> 61aa246b
+	QwenDisplayName        = "Qwen"
 )
 
 // MessageRole represents the role of a message sender
